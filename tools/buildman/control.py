# Copyright (c) 2013 The Chromium OS Authors.
#
# SPDX-License-Identifier:	GPL-2.0+
#

import multiprocessing
import os
import shutil
import sys

import board
import bsettings
from builder import Builder
import gitutil
import patchstream
import terminal
from terminal import Print
import toolchain
import command
import subprocess

def GetPlural(count):
    """Returns a plural 's' if count is not 1"""
    return 's' if count != 1 else ''

def GetActionSummary(is_summary, commits, selected, options):
    """Return a string summarising the intended action.

    Returns:
        Summary string.
    """
    if commits:
        count = len(commits)
        count = (count + options.step - 1) / options.step
        commit_str = '%d commit%s' % (count, GetPlural(count))
    else:
        commit_str = 'current source'
    str = '%s %s for %d boards' % (
        'Summary of' if is_summary else 'Building', commit_str,
        len(selected))
    str += ' (%d thread%s, %d job%s per thread)' % (options.threads,
            GetPlural(options.threads), options.jobs, GetPlural(options.jobs))
    return str

def ShowActions(series, why_selected, boards_selected, builder, options):
    """Display a list of actions that we would take, if not a dry run.

    Args:
        series: Series object
        why_selected: Dictionary where each key is a buildman argument
                provided by the user, and the value is the boards brought
                in by that argument. For example, 'arm' might bring in
                400 boards, so in this case the key would be 'arm' and
                the value would be a list of board names.
        boards_selected: Dict of selected boards, key is target name,
                value is Board object
        builder: The builder that will be used to build the commits
        options: Command line options object
    """
    col = terminal.Color()
    print 'Dry run, so not doing much. But I would do this:'
    print
    if series:
        commits = series.commits
    else:
        commits = None
    print GetActionSummary(False, commits, boards_selected,
            options)
    print 'Build directory: %s' % builder.base_dir
    if commits:
        for upto in range(0, len(series.commits), options.step):
            commit = series.commits[upto]
            print '   ', col.Color(col.YELLOW, commit.hash[:8], bright=False),
            print commit.subject
    print
    for arg in why_selected:
        if arg != 'all':
            print arg, ': %d boards' % why_selected[arg]
    print ('Total boards to build for each commit: %d\n' %
            why_selected['all'])

def DoBuildman(options, args, toolchains=None, make_func=None, boards=None,
               clean_dir=False):
    """The main control code for buildman

    Args:
        options: Command line options object
        args: Command line arguments (list of strings)
        toolchains: Toolchains to use - this should be a Toolchains()
                object. If None, then it will be created and scanned
        make_func: Make function to use for the builder. This is called
                to execute 'make'. If this is None, the normal function
                will be used, which calls the 'make' tool with suitable
                arguments. This setting is useful for tests.
        board: Boards() object to use, containing a list of available
                boards. If this is None it will be created and scanned.
    """
    global builder

    if options.full_help:
        pager = os.getenv('PAGER')
        if not pager:
            pager = 'more'
        fname = os.path.join(os.path.dirname(sys.argv[0]), 'README')
        command.Run(pager, fname)
        return 0

    gitutil.Setup()

    options.git_dir = os.path.join(options.git, '.git')

    if not toolchains:
        toolchains = toolchain.Toolchains()
        toolchains.GetSettings()
        toolchains.Scan(options.list_tool_chains)
    if options.list_tool_chains:
        toolchains.List()
        print
        return 0

    # Work out how many commits to build. We want to build everything on the
    # branch. We also build the upstream commit as a control so we can see
    # problems introduced by the first commit on the branch.
    col = terminal.Color()
    count = options.count
    if count == -1:
        if not options.branch:
            count = 1
        else:
            count = gitutil.CountCommitsInBranch(options.git_dir,
                                                 options.branch)
            if count is None:
                str = ("Branch '%s' not found or has no upstream" %
                       options.branch)
                sys.exit(col.Color(col.RED, str))
            count += 1   # Build upstream commit also

    if not count:
        str = ("No commits found to process in branch '%s': "
               "set branch's upstream or use -c flag" % options.branch)
        sys.exit(col.Color(col.RED, str))

    # Work out what subset of the boards we are building
    if not boards:
        board_file = os.path.join(options.git, 'boards.cfg')
        status = subprocess.call([os.path.join(options.git,
                                                'tools/genboardscfg.py')])
        if status != 0:
                sys.exit("Failed to generate boards.cfg")

        boards = board.Boards()
        boards.ReadBoards(os.path.join(options.git, 'boards.cfg'))

    exclude = []
    if options.exclude:
        for arg in options.exclude:
            exclude += arg.split(',')

    why_selected = boards.SelectBoards(args, exclude)
    selected = boards.GetSelected()
    if not len(selected):
        sys.exit(col.Color(col.RED, 'No matching boards found'))

    # Read the metadata from the commits. First look at the upstream commit,
    # then the ones in the branch. We would like to do something like
    # upstream/master~..branch but that isn't possible if upstream/master is
    # a merge commit (it will list all the commits that form part of the
    # merge)
    # Conflicting tags are not a problem for buildman, since it does not use
    # them. For example, Series-version is not useful for buildman. On the
    # other hand conflicting tags will cause an error. So allow later tags
    # to overwrite earlier ones by setting allow_overwrite=True
    if options.branch:
        if count == -1:
            range_expr = gitutil.GetRangeInBranch(options.git_dir,
                                                  options.branch)
            upstream_commit = gitutil.GetUpstream(options.git_dir,
                                                  options.branch)
            series = patchstream.GetMetaDataForList(upstream_commit,
                options.git_dir, 1, series=None, allow_overwrite=True)

            series = patchstream.GetMetaDataForList(range_expr,
                    options.git_dir, None, series, allow_overwrite=True)
        else:
            # Honour the count
            series = patchstream.GetMetaDataForList(options.branch,
                    options.git_dir, count, series=None, allow_overwrite=True)
    else:
        series = None
        options.verbose = True
<<<<<<< HEAD
=======
        if not options.summary:
            options.show_errors = True
>>>>>>> 1ddda1b3

    # By default we have one thread per CPU. But if there are not enough jobs
    # we can have fewer threads and use a high '-j' value for make.
    if not options.threads:
        options.threads = min(multiprocessing.cpu_count(), len(selected))
    if not options.jobs:
        options.jobs = max(1, (multiprocessing.cpu_count() +
                len(selected) - 1) / len(selected))

    if not options.step:
        options.step = len(series.commits) - 1

    gnu_make = command.Output(os.path.join(options.git,
                                           'scripts/show-gnu-make')).rstrip()
    if not gnu_make:
        sys.exit('GNU Make not found')

    # Create a new builder with the selected options
    if options.branch:
        dirname = options.branch.replace('/', '_')
    else:
        dirname = 'current'
    output_dir = os.path.join(options.output_dir, dirname)
    if clean_dir and os.path.exists(output_dir):
        shutil.rmtree(output_dir)
    builder = Builder(toolchains, output_dir, options.git_dir,
            options.threads, options.jobs, gnu_make=gnu_make, checkout=True,
            show_unknown=options.show_unknown, step=options.step)
    builder.force_config_on_failure = not options.quick
    if make_func:
        builder.do_make = make_func

    # For a dry run, just show our actions as a sanity check
    if options.dry_run:
        ShowActions(series, why_selected, selected, builder, options)
    else:
        builder.force_build = options.force_build
        builder.force_build_failures = options.force_build_failures
        builder.force_reconfig = options.force_reconfig
        builder.in_tree = options.in_tree

        # Work out which boards to build
        board_selected = boards.GetSelectedDict()

        if series:
            commits = series.commits
            # Number the commits for test purposes
            for commit in range(len(commits)):
                commits[commit].sequence = commit
        else:
            commits = None

        Print(GetActionSummary(options.summary, commits, board_selected,
                                options))

        # We can't show function sizes without board details at present
        if options.show_bloat:
            options.show_detail = True
        builder.SetDisplayOptions(options.show_errors, options.show_sizes,
                                  options.show_detail, options.show_bloat,
                                  options.list_error_boards)
        if options.summary:
            builder.ShowSummary(commits, board_selected)
        else:
            fail, warned = builder.BuildBoards(commits, board_selected,
                                options.keep_outputs, options.verbose)
            if fail:
                return 128
            elif warned:
                return 129
    return 0<|MERGE_RESOLUTION|>--- conflicted
+++ resolved
@@ -188,11 +188,8 @@
     else:
         series = None
         options.verbose = True
-<<<<<<< HEAD
-=======
         if not options.summary:
             options.show_errors = True
->>>>>>> 1ddda1b3
 
     # By default we have one thread per CPU. But if there are not enough jobs
     # we can have fewer threads and use a high '-j' value for make.
